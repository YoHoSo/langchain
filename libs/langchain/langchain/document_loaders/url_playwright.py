--- conflicted
+++ resolved
@@ -100,12 +100,8 @@
 
 
 class PlaywrightURLLoader(BaseLoader):
-<<<<<<< HEAD
-    """Loader that uses Playwright and PlaywrightEvaluator to load the html.
-=======
     """Load `HTML` pages with `Playwright` and parse with `Unstructured`.
 
->>>>>>> 24c0b01c
     This is useful for loading pages that require javascript to render.
 
     Attributes:
